from abc import ABC, abstractmethod
from enum import Enum
from functools import reduce
import functools
from typing import List, Tuple, Union, Callable, Type
from inspect import signature
import random
import itertools
import warnings
import os

# Import z3 ahead of torch (See https://github.com/Z3Prover/z3/issues/5656)
import z3
import torch

from nnsmith.error import SanityCheck, ConstraintCheck
# Recommended resources: https://theory.stanford.edu/~nikolaj/programmingz3.html
# Another plausible tool (Interval Analysis): https://simon-rohou.fr/research/tubex-lib/doc/toctree.html
# Please follow the PyTorch API conventions: https://pytorch.org/docs/stable/nn.html

# There are following types of constraints at this point:
# 1. Shape variables must be greater than 0;
# 2. Shape variables must avoid devision by 0;
# 3. Intra-input shape constraints; e.g., add(x, y) where x.shape() must be equal to y.shape();
# 4. Extra constraints introduced by individual operators;

# FIXME: Z3 solving is way slower than numerical computing. Try to use exceptions to reject invalid inputs;
# TODO: add interval analysis for shape dimension size;

ARITH_MAX_WIDTH: int = 64
_INFERRED = False


def align_bvs(left: Union[float, int, z3.ExprRef], right: Union[float, int, z3.ExprRef], carry=False, mult=False):
    left_is_arith = isinstance(left, (int, float, z3.ArithRef))
    right_is_arith = isinstance(right, (int, float, z3.ArithRef))
    # If both values are of arithmetic type, we do not need to do anything.
    if left_is_arith and right_is_arith:
        return (left, right)
    # We assume that the width of an arithmetic type is ARITH_MAX_WIDTH.
    if left_is_arith:
        left_size = ARITH_MAX_WIDTH
    elif isinstance(left, z3.BitVecRef):
        left_size = left.size()
    else:
        raise RuntimeError(
            f"Unsupported alignment value {left} of type {type(left)}")
    # We assume that the width of an arithmetic type is ARITH_MAX_WIDTH.
    if right_is_arith:
        right_size = ARITH_MAX_WIDTH
    elif isinstance(right, z3.BitVecRef):
        right_size = right.size()
    else:
        raise RuntimeError(
            f"Unsupported alignment value {right} of type {type(right)}")
    # Extend the bitvector that is smaller with the necessary amount of zeroes.
    SanityCheck.true(not (
        carry and mult), "Carry and multiplication extension are mutually exclusive")
    SanityCheck.le(left_size, ARITH_MAX_WIDTH,
                   f"Bitvector sizes must not exceed {ARITH_MAX_WIDTH} bits.")
    SanityCheck.le(right_size, ARITH_MAX_WIDTH,
                   f"Bitvector sizes must not exceed {ARITH_MAX_WIDTH} bits.")
    diff = left_size - right_size
    if left_is_arith and diff >= 0:
        right = z3.ZeroExt(diff, right)
        return left, right
    if right_is_arith and diff <= 0:
        left = z3.ZeroExt(abs(diff), left)
        return left, right
    if diff < 0:
        left = z3.ZeroExt(abs(diff), left)
    elif diff > 0:
        right = z3.ZeroExt(diff, right)
    if carry and max(left_size, right_size) < ARITH_MAX_WIDTH:
        left = z3.ZeroExt(1, left)
        right = z3.ZeroExt(1, right)
    if mult:
        max_val = min(max(left_size, right_size), ARITH_MAX_WIDTH)
        left = z3.ZeroExt(max_val, left)
        right = z3.ZeroExt(max_val, right)
    return (left, right)


def nnsmith_mul(left: Union[float, int, z3.ExprRef], right: Union[float, int, z3.ExprRef]):
    left, right = align_bvs(left, right, mult=True)
    return left * right


def nnsmith_add(left: Union[float, int, z3.ExprRef], right: Union[float, int, z3.ExprRef]):
    left, right = align_bvs(left, right, carry=True)
    return left + right


def nnsmith_sub(left: Union[float, int, z3.ExprRef], right: Union[float, int, z3.ExprRef]):
    left, right = align_bvs(left, right)
    return left - right


def nnsmith_eq(left: Union[float, int, z3.ExprRef], right: Union[float, int, z3.ExprRef]):
    left, right = align_bvs(left, right)
    return left == right


def nnsmith_neq(left: Union[float, int, z3.ExprRef], right: Union[float, int, z3.ExprRef]):
    left, right = align_bvs(left, right)
    return left != right


def nnsmith_ge(left: Union[float, int, z3.ExprRef], right: Union[float, int, z3.ExprRef]):
    left, right = align_bvs(left, right)
    if isinstance(left, z3.BitVecRef) or isinstance(right, z3.BitVecRef):
        return z3.UGE(left, right)
    return left >= right


def nnsmith_gt(left: Union[float, int, z3.ExprRef], right: Union[float, int, z3.ExprRef]):
    left, right = align_bvs(left, right)
    if isinstance(left, z3.BitVecRef) or isinstance(right, z3.BitVecRef):
        return z3.UGT(left, right)
    return left > right


def nnsmith_le(left: Union[float, int, z3.ExprRef], right: Union[float, int, z3.ExprRef]):
    left, right = align_bvs(left, right)
    if isinstance(left, z3.BitVecRef) or isinstance(right, z3.BitVecRef):
        return z3.ULE(left, right)
    return left <= right


def nnsmith_lt(left: Union[float, int, z3.ExprRef], right: Union[float, int, z3.ExprRef]):
    left, right = align_bvs(left, right)
    if isinstance(left, z3.BitVecRef) or isinstance(right, z3.BitVecRef):
        return z3.ULT(left, right)
    return left < right


def nnsmith_div(left: Union[float, int, z3.ExprRef], right: Union[float, int, z3.ExprRef]):
    left, right = align_bvs(left, right)
    if isinstance(left, z3.BitVecRef) or isinstance(right, z3.BitVecRef):
        return z3.UDiv(left, right)
    return left / right


def nnsmith_mod(left: Union[float, int, z3.ExprRef], right: Union[float, int, z3.ExprRef]):
    left, right = align_bvs(left, right)
    if isinstance(left, z3.BitVecRef) or isinstance(right, z3.BitVecRef):
        return z3.URem(left, right)
    return left % right


class DType(Enum):
    # float16 = 'float16'
    float32 = torch.float32
    float64 = torch.float64
    # int8 = 'int8'
    # int16 = 'int16'
    int32 = torch.int32
    int64 = torch.int64
    bool = torch.bool
    # complex64 = 'complex64'
    # complex128 = 'complex128'

    def __repr__(self) -> str:
        return self.name

<<<<<<< HEAD
    def __str__(self) -> str:
        s = super().__str__()
        assert s.startswith('DType.'), s
        return s[len('DType.'):]

=======
>>>>>>> ef7fd32d
    @staticmethod
    def from_str(s):
        return {
            'float32': DType.float32,
            'float64': DType.float64,
            'int32': DType.int32,
            'int64': DType.int64,
            'bool': DType.bool,
        }[s]


DTypeComb = Tuple[DType, ...]

DTYPE_ALL = list(DType.__members__.values())
DTYPE_NON_BOOLS = [dtype for dtype in DTYPE_ALL if dtype != DType.bool]
DTYPE_FLOATS = [DType.float32, DType.float64]
DTYPE_INTS = [DType.int32, DType.int64]


class ShapeVar:
    def __init__(self, shape: List[Union[int, z3.ExprRef]], dtype: Union[DType, torch.dtype]):
        self.shape = list(shape)
        self.dtype = DType(dtype)

    def __repr__(self):
        return f'ShapeVar(shape={str(self.shape)}, dtype={self.dtype.value})'

    def gt_zero(self, no_replica=[]):
        ret = []
        for s in self.shape:
            if isinstance(s, z3.ExprRef):
                if not any(str(replica) == str(s) for replica in no_replica):
                    ret.append(nnsmith_gt(s, 0))
            else:
                ConstraintCheck.gt(s, 0)
        return ret

    def torch(self):
        # NOTE: Only for concrete shapes.
        return torch.Size(self.shape)

    def constains_symbol(self) -> bool:
        return any(isinstance(s, z3.ExprRef) for s in self.shape)

    def nelement(self):
        if len(self.shape) == 0:  # Scalar
            return 1
        return reduce(lambda x, y: nnsmith_mul(x, y), self.shape, 1)

    @staticmethod
    def from_torch(torch_tensor):
        return ShapeVar(list(torch_tensor.shape), torch_tensor.dtype)

    @property
    def ndims(self):
        return len(self.shape)


def check_shape_fn(func):
    def wrapper_check_shape_fn(self, input_shapes):
        SanityCheck.true(self.out_dims, "Empty output dimensions in {}".format(
            self.__class__.__name__))
        SanityCheck.eq(len(input_shapes), len(self.inp_dims), "{} requires {} inputs, but got {}".format(
            self.__class__.__name__,
            len(self.inp_dims), len(input_shapes)))
        res = func(self, input_shapes)
        SanityCheck.eq(len(res), len(self.out_dims), "{} requires {} outputs, but got {}".format(
            self.__class__.__name__,
            len(self.out_dims), len(res)))
        return res
    return wrapper_check_shape_fn


def check_require_fn(func):
    def wrapper_check_require_fn(self, input_shapes):
        SanityCheck.true(
            _INFERRED, "Please call auto_infer_in_dtypes before using this function")
        SanityCheck.eq(len(input_shapes), len(self.inp_dims), "{} requires {} inputs, but got {}".format(
            self.__class__.__name__,
            len(self.inp_dims), len(input_shapes)))
        return func(self, input_shapes)
    return wrapper_check_require_fn


def _prepend_to(x, max_dim):
    return [1 for i in range(max_dim - len(x))] + x


def z3_bcast(x: Union[int, z3.ExprRef], y: Union[int, z3.ExprRef], *args: Union[int, z3.ExprRef]):
    return z3.If(y == 1, x, y) if len(args) == 0 else z3_bcast(z3_bcast(x, y), *args)


def broadcast_shapes(*shapes: List[Union[z3.ExprRef, int]]) -> List[Union[z3.ExprRef, int]]:
    """this function does not check the validity of broadcast. Please always pair it with broadcast_cons"""
    SanityCheck.gt(len(shapes), 0)
    if len(shapes) == 1:
        return shapes[0]
    max_dim = max(map(lambda x: len(x), shapes))
    max_shape = [None] * (max_dim)
    for j in range(max_dim):
        i = -j - 1
        args_dim_sz = [_prepend_to(x, max_dim)[i] for x in shapes]
        if any(isinstance(s, z3.ExprRef) for s in args_dim_sz):
            max_shape[i] = z3.simplify(z3_bcast(*args_dim_sz))
        else:
            max_shape[i] = max(*args_dim_sz)
    return max_shape


def broadcast_cons(*shapes: List[Union[z3.ExprRef, int]]) -> List[z3.ExprRef]:
    tgt_shape = broadcast_shapes(*shapes)
    cons = []
    max_dim = len(tgt_shape)
    for j in range(max_dim):
        i = -j - 1
        if isinstance(tgt_shape[i], z3.ExprRef):
            axis_cons = []
            for x in shapes:
                if len(x) > j:
                    axis_cons.append(
                        z3.Or(nnsmith_eq(x[i], tgt_shape[i]), x[i] == 1))
            axis_cons = z3.simplify(z3.And(*axis_cons))
            cons.append(axis_cons)
        else:
            args_dim_sz = [_prepend_to(x, max_dim)[i] for x in shapes]
            valid = all(s == tgt_shape[i] or s == 1 for s in args_dim_sz)
            # TODO(JK): enable this after fixing issue #2
            # assert valid, "Invalid broadcast shapes {}. Specific dim sizes: {}".format(shapes, args_dim_sz)
            cons.append(z3.BoolVal(valid))
    return cons


def broadcast_cons_binary(*shapes: List[Union[z3.ExprRef, int]]) -> List[z3.ExprRef]:
    SanityCheck.eq(len(shapes), 2)
    tgt_shape = broadcast_shapes(*shapes)
    cons = []
    max_dim = len(tgt_shape)
    lhs, rhs = shapes
    lhs = _prepend_to(lhs, max_dim)
    rhs = _prepend_to(rhs, max_dim)
    for j in range(max_dim):
        i = -j - 1
        if isinstance(tgt_shape[i], z3.ExprRef):
            cons.append(z3.simplify(
                z3.Or(lhs[i] == 1, rhs[i] == 1, nnsmith_eq(lhs[i], rhs[i]))))
        else:
            valid = lhs[i] == 1 or rhs[i] == 1 or nnsmith_eq(lhs[i], rhs[i])
            # TODO(JK): enable this after fixing issue #2
            # assert valid, "Invalid broadcast shapes lhs={}, rhs={}".format(lhs, rhs)
            cons.append(z3.BoolVal(valid))
    return cons


def broadcast_to_cons(*shapes: List[Union[z3.ExprRef, int]]) -> List[z3.ExprRef]:
    """Unidirectional broadcast. Last input is the target shape.

    Examples of valid unidirectional broadcast:
    [1, 2, 3] -> [0, 1, 2, 3]
    [1] -> [3]

    Examples of invalid unidirectional broadcast:
    [0, 1, 2, 3] -> [1, 2, 3]
    [3] -> [1]

    Logic: for each dim: src_dim == tgt_dim or src_dim == 1
    """
    srcs, tgt = shapes[:-1], shapes[-1]
    cons = []
    max_dim = len(tgt)
    for src in srcs:
        ConstraintCheck.true(len(src) <= max_dim)
        src = _prepend_to(src, max_dim)
        for i in range(max_dim):
            if isinstance(tgt[i], z3.ExprRef) or isinstance(src[i], z3.ExprRef):
                cons.append(z3.simplify(
                    z3.Or(src[i] == 1, nnsmith_eq(src[i], tgt[i]))))
            else:
                valid = src[i] == 1 or nnsmith_eq(src[i], tgt[i])
                # TODO(JK): enable this after fixing issue #2
                # assert valid, "Invalid broadcast shapes lhs={}, rhs={}".format(lhs, rhs)
                cons.append(z3.BoolVal(valid))
    return cons


class AbsOpBase(ABC):
    # whether this op is broadcastable or not
    bcastable = False
    # input dtypes: enumerates all possible input dtype combinations. Size of the list is the number of combinations.
    # Each element is a tuple of allowed input dtypes. NOTE: len(list) can >= the # of inputs, for handling ops with arbitrary arity.
    # For example, [(DType.float32, DType.float32), (DType.float64, DType.float64), (DType.int32, DType.int32)] means that
    # this op can accept one of float32xfloat32, float64xfloat64, and int32xint32 as input dtypes.
    in_dtypes: List[DTypeComb] = None  # Overwrite me!
    # whether to disable the op during graph generation
    _skip = False

    def __init__(self):
        # `[3, 3]` this means this op requires 2 inputs. Where the 1st one has 2 dimensions, and the 2nd one has 3 dimensions.
        # `-1` means arbitrary dimantions; NOTE: but should be concretized during execution.
        # All symbols of correponding operator must be the constructor's parameters.
        self.inp_dims = []
        # NOTE: the concrete values of out_dims are not useful. Just make sure the length is correct.
        # NOTE: the output shape of input dimensions should be concretized during the execution.
        self.out_dims = []
        # Require the input dimension sizes to be equivalent.
        self.same_inp_dims = False
        # NOTE: the input of operator constructors are all Union[int, z3.ExprRef].
        self.extra_attrs = {}

    @abstractmethod  # Overload me!
    # Exception means rejection.
    def _shape_fn(self, input_shapes: List[ShapeVar]) -> List[ShapeVar]:
        raise NotImplementedError

    @check_shape_fn  # Public API.
    def shape_fn(self, input_shapes: List[ShapeVar]) -> List[ShapeVar]:
        return self._shape_fn(input_shapes)

    # Overload me!
    # Extra constraints for the input tensors.
    # Exception means rejection.
    def _requires(self, input_shapes: List[ShapeVar]) -> List[z3.ExprRef]:
        return []

    @abstractmethod
    def torch(self) -> Callable[..., torch.Tensor]:
        raise NotImplementedError

    @check_require_fn  # Public API.
    def requires(self, input_shapes):
        return self._requires(input_shapes)

    def param_shapes(self, input_shapes: List[ShapeVar]) -> List[ShapeVar]:
        return []

    def __repr__(self) -> str:
        return self.__class__.__name__


def concretize(op: AbsOpBase, model: z3.ModelRef) -> AbsOpBase:
    construct_param_dict = signature(op.__init__).parameters
    values = []
    symbolic_idx = []
    for idx, key in enumerate(construct_param_dict):
        param = getattr(op, key)
        values.append(param)
        if isinstance(param, z3.ExprRef):
            symbolic_idx.append(idx)
    for idx in symbolic_idx:
        values[idx] = model.eval(values[idx]).as_long()

    concrete_op = op.__class__(*values)
    concrete_op.inp_dims = op.inp_dims
    concrete_op.out_dims = op.out_dims
    concrete_op.same_inp_dims = op.same_inp_dims
    concrete_op.extra_attrs = op.extra_attrs

    return concrete_op


class UnaryOpBase(AbsOpBase):
    def __init__(self):
        super().__init__()
        self.out_dims = [-1]


class BinaryOpBase(AbsOpBase):
    def __init__(self):
        super().__init__()
        self.out_dims = [-1]


class TernaryOpBase(AbsOpBase):
    def __init__(self):
        super().__init__()
        self.out_dims = [-1]


class ElementWiseUnaryOp(UnaryOpBase):
    def __init__(self):
        super().__init__()
        self.inp_dims = [-1]
        self.out_dims = [-1]

    def _shape_fn(self, input_shapes: List[ShapeVar]) -> List[ShapeVar]:
        SanityCheck.eq(len(input_shapes), 1)
        return [input_shapes[0]]


# class ElementWiseBinaryOp(BinaryOpBase):
#     def __init__(self):
#         super().__init__()
#         self.inp_dims = [-1, -1]
#         self.same_inp_dims = True

#     def _shape_fn(self, input_shapes: List[ShapeVar]) -> List[ShapeVar]:
#         assert len(input_shapes[0].shape) == len(input_shapes[1].shape)
#         return [input_shapes[0]]

#     def _requires(self, input_shapes):
#         assert len(input_shapes[0].shape) == len(input_shapes[1].shape)
#         ret = []
#         for l, r in zip(input_shapes[0].shape, input_shapes[1].shape):
#             if isinstance(l, z3.ExprRef) or isinstance(r, z3.ExprRef):
#                 ret.append(nnsmith_eq(l, r))
#             else:
#                 assert l == r
#         return ret

class BcastBinaryOp(BinaryOpBase):
    bcastable = True
    # by default, output dtype is the same as the first input dtype
    _bcast_out_dtypes = None

    def __init__(self):
        super().__init__()
        self.inp_dims = [-1, -1]
        self.same_inp_dims = False
        self.bcastable = True

    def _shape_fn(self, input_shapes: List[ShapeVar]) -> List[ShapeVar]:
        tgt_shape = broadcast_shapes(*(ish.shape for ish in input_shapes))
        dtype = input_shapes[0].dtype if self._bcast_out_dtypes is None else self._bcast_out_dtypes[0]
        return [ShapeVar(tgt_shape, dtype)]

    def _requires(self, input_shapes):
        return broadcast_cons_binary(*(ish.shape for ish in input_shapes))


class BcastBinaryOp1(BcastBinaryOp):  # +-*/ max min
    in_dtypes = [(i, i) for i in DTYPE_NON_BOOLS]
    _bcast_out_dtypes = None


class BcastBinaryOp2(BcastBinaryOp):  # > < =
    in_dtypes = [(i, i) for i in DTYPE_ALL]
    _bcast_out_dtypes = [DType.bool]


class BcastBinaryOp3(BcastBinaryOp):  # logical and or xor
    in_dtypes = [(DType.bool, DType.bool)]
    _bcast_out_dtypes = [DType.bool]


class Where(TernaryOpBase):
    bcastable = True
    in_dtypes = [(DType.bool, i, i) for i in DTYPE_NON_BOOLS]

    def __init__(self):
        super().__init__()
        self.inp_dims = [-1, -1, -1]
        self.same_inp_dims = False
        self.same_inp_dtypes = True
        self.bcastable = True

    def _shape_fn(self, input_shapes: List[ShapeVar]) -> List[ShapeVar]:
        # assert len(input_shapes[0].shape) == len(input_shapes[1].shape)
        tgt_shape = broadcast_shapes(*(ish.shape for ish in input_shapes))
        dtype = input_shapes[1].dtype
        return [ShapeVar(tgt_shape, dtype)]

    def _requires(self, input_shapes):
        return broadcast_cons(*(ish.shape for ish in input_shapes)) \
            + [input_shapes[1].dtype == input_shapes[2].dtype]

    def torch(self):
        return torch.where


# bcast binary ops from https://github.com/onnx/onnx/blob/master/docs/Broadcasting.md
# TODO bitwise_and/or/xor?
Add = type('Add', (BcastBinaryOp1,), {'torch': lambda self: torch.add})
Sub = type('Sub', (BcastBinaryOp1,), {'torch': lambda self: torch.sub})
Mul = type('Mul', (BcastBinaryOp1,), {'torch': lambda self: torch.mul})
# FIXME: Div will cause fuzzing crash.
Div = type('Div', (BcastBinaryOp1,), {
    'torch': lambda self:
        lambda x, y: torch.div(x, y, rounding_mode='floor' if DType(x.dtype) in DTYPE_INTS else None)})
# NOTE(JK): didn't find multi-input version of Max and Min in torch, so assume binary ops
Max = type('Max', (BcastBinaryOp1,), {'torch': lambda self: torch.max})
Min = type('Min', (BcastBinaryOp1,), {'torch': lambda self: torch.min})

Equal = type('Equal', (BcastBinaryOp2,), {'torch': lambda self: torch.eq})
Greater = type('Greater', (BcastBinaryOp2,), {'torch': lambda self: torch.gt})
Less = type('Less', (BcastBinaryOp2,), {'torch': lambda self: torch.lt})

And = type('And', (BcastBinaryOp3,), {'torch': lambda self: torch.logical_and})
Or = type('Or', (BcastBinaryOp3,), {'torch': lambda self: torch.logical_or})
Xor = type('Xor', (BcastBinaryOp3,), {'torch': lambda self: torch.logical_xor})

Pow = type('Pow', (BcastBinaryOp,), {'torch': lambda self: torch.pow})
# TODO: support exactly what onnx spec says (e.g., int support in the rhs)
Pow.in_dtypes = [(i, i) for i in DTYPE_FLOATS]
# lhs_dtypes = (DType.int32, DType.int64, DType.float32, DType.float64)
# rhs_dtypes = (DType.int32, DType.int64, DType.float32, DType.float64)
# Pow.in_dtypes = itertools.product(lhs_dtypes, rhs_dtypes)

# NOTE(JK): For Mean and Sum there is no corresponding torch op, so we ignore them
# Sum = type('Sum', (BcastBinaryOp,), {'torch': lambda self: torch.sum})
# Mean = type('Mean', (BcastBinaryOp,), {'torch': lambda self: torch.mean})


class StopFoldConst(torch.nn.Module):
    def __init__(self, data):
        super().__init__()
        self.dtype = data.dtype
        self.param = torch.nn.parameter.Parameter(data, requires_grad=False)

    @torch.no_grad()
    def forward(self):
        return self.param.to(self.dtype)


class Constant(AbsOpBase):
    in_dtypes = [()]

    def __str__(self) -> str:
        return super().__str__() + ' ' + str(self.extra_attrs)

    def __init__(self, dim: int):
        super().__init__()
        self.inp_dims = []
        self.out_dims = [dim]
        self.extra_attrs = {'dtype': random.choice(DTYPE_ALL)}

    def _shape_fn(self, input_shapes: List[ShapeVar]) -> List[ShapeVar]:
        SanityCheck.eq(len(input_shapes), 0)
        return [self.shape_var]

    def _requires(self, input_shapes: List[ShapeVar]) -> List[z3.ExprRef]:
        SanityCheck.eq(len(input_shapes), 0)
        return []

    def torch(self) -> Callable[..., torch.Tensor]:
        data = torch.randn(self.shape_var.shape).to(self.shape_var.dtype.value)
        return StopFoldConst(data)


class Constant0D(Constant):
    def __init__(self):
        super().__init__(0)
        # TODO more dtypes

    @property
    def shape_var(self):
        return ShapeVar([], dtype=self.extra_attrs['dtype'])


class Constant1D(Constant):
    def __init__(self, dim0: Union[int, z3.ExprRef]):
        super().__init__(1)
        self.dim0 = dim0

    @property
    def shape_var(self):
        return ShapeVar([self.dim0], dtype=self.extra_attrs['dtype'])


class Constant2D(Constant):
    def __init__(self, dim0: Union[int, z3.ExprRef], dim1: Union[int, z3.ExprRef]):
        super().__init__(2)
        self.dim0 = dim0
        self.dim1 = dim1

    @property
    def shape_var(self):
        return ShapeVar(
            [self.dim0, self.dim1], dtype=self.extra_attrs['dtype'])


class Constant3D(Constant):
    def __init__(self, dim0: Union[int, z3.ExprRef], dim1: Union[int, z3.ExprRef], dim2: Union[int, z3.ExprRef]):
        super().__init__(3)
        self.dim0 = dim0
        self.dim1 = dim1
        self.dim2 = dim2

    @property
    def shape_var(self):
        return ShapeVar(
            [self.dim0, self.dim1, self.dim2], dtype=self.extra_attrs['dtype'])


class Constant4D(Constant):
    def __init__(self, dim0: Union[int, z3.ExprRef], dim1: Union[int, z3.ExprRef], dim2: Union[int, z3.ExprRef], dim3: Union[int, z3.ExprRef]):
        super().__init__(4)
        self.dim0 = dim0
        self.dim1 = dim1
        self.dim2 = dim2
        self.dim3 = dim3

    @property
    def shape_var(self):
        return ShapeVar(
            [self.dim0, self.dim1, self.dim2, self.dim3], dtype=self.extra_attrs['dtype'])


class Input(ElementWiseUnaryOp):
    in_dtypes = [()]

    def __init__(self, idx, dtype, dim0, dim1, dim2, dim3):
        super().__init__()
        self.inp_dims = []
        self.out_dims = [4]
        self.idx = idx
        self.dtype = dtype
        self.dim0 = dim0
        self.dim1 = dim1
        self.dim2 = dim2
        self.dim3 = dim3

    @ property
    def shape(self):
        return [self.dim0, self.dim1, self.dim2, self.dim3]

    def _shape_fn(self, input_shapes: List[ShapeVar]) -> List[ShapeVar]:
        return [ShapeVar(self.shape, self.dtype)]

    def torch(self):
        raise NotImplementedError("This should never be called")


class ReLU(ElementWiseUnaryOp):
    # FIXME(JK): ints are somehow not supported in onnxruntime, which we use to gen inputs.
    # Make it include ints once we use other backends other than onnxruntime.
    in_dtypes = [(i,) for i in DTYPE_FLOATS]

    def __init__(self):
        super().__init__()

    def torch(self):
        return torch.nn.ReLU()


class GELU(ElementWiseUnaryOp):
    in_dtypes = [(i,) for i in DTYPE_FLOATS]

    def __init__(self):
        super().__init__()

    def torch(self):
        return torch.nn.GELU()


class LeakyReLU(ElementWiseUnaryOp):
    def __init__(self):
        """See https://pytorch.org/docs/stable/generated/torch.nn.LeakyReLU.html
        """
        super().__init__()
        self.negative_slope = 0.01

    def torch(self):
        return torch.nn.LeakyReLU(self.negative_slope)


class PReLU(ElementWiseUnaryOp):
    def __init__(self):
        super().__init__()

    def torch(self):
        return torch.nn.PReLU()


class Sigmoid(ElementWiseUnaryOp):
    in_dtypes = [(i,) for i in DTYPE_FLOATS]

    def __init__(self):
        super().__init__()

    def torch(self):
        return torch.sigmoid


class Sin(ElementWiseUnaryOp):
    in_dtypes = [(i,) for i in DTYPE_FLOATS]

    def __init__(self):
        super().__init__()

    def torch(self):
        return torch.sin


class Cos(ElementWiseUnaryOp):
    in_dtypes = [(i,) for i in DTYPE_FLOATS]

    def __init__(self):
        super().__init__()

    def torch(self):
        return torch.cos


class Asin(ElementWiseUnaryOp):
    in_dtypes = [(i,) for i in DTYPE_FLOATS]

    def __init__(self):
        super().__init__()

    def torch(self):
        return torch.asin


class Acos(ElementWiseUnaryOp):
    in_dtypes = [(i,) for i in DTYPE_FLOATS]

    def __init__(self):
        super().__init__()

    def torch(self):
        return torch.acos


class Tan(ElementWiseUnaryOp):
    in_dtypes = [(i,) for i in DTYPE_FLOATS]

    def __init__(self):
        super().__init__()

    def torch(self):
        return torch.tan


class Atan(ElementWiseUnaryOp):
    in_dtypes = [(i,) for i in DTYPE_FLOATS]

    def __init__(self):
        super().__init__()

    def torch(self):
        return torch.atan


class Abs(ElementWiseUnaryOp):
    def __init__(self):
        super().__init__()

    def torch(self):
        return torch.abs


class Ceil(ElementWiseUnaryOp):
    in_dtypes = [(i,) for i in DTYPE_FLOATS]

    def __init__(self):
        super().__init__()

    def torch(self):
        return torch.ceil


class Clip(ElementWiseUnaryOp):
    def __init__(self):
        super().__init__()
        self.min = -1
        self.max = 1

    def torch(self):
        return lambda x: torch.clip(x, self.min, self.max)


class Round(ElementWiseUnaryOp):
    in_dtypes = [(i,) for i in DTYPE_FLOATS]

    def __init__(self):
        super().__init__()

    def torch(self):
        return torch.round


class Sqrt(ElementWiseUnaryOp):
    in_dtypes = [(i,) for i in DTYPE_FLOATS]

    def __init__(self):
        super().__init__()

    def torch(self):
        return torch.sqrt


class Log2(ElementWiseUnaryOp):
    in_dtypes = [(i,) for i in DTYPE_FLOATS]

    def __init__(self):
        super().__init__()

    def torch(self):
        return torch.log2


class Neg(ElementWiseUnaryOp):
    def __init__(self):
        super().__init__()

    def torch(self):
        return torch.neg


class Expand(UnaryOpBase, ABC):
    in_dtypes = [(i,) for i in DTYPE_ALL]
    # expand_dim cannot be symbolic. So just expand it.

    def __init__(self, expand_last_dim: int, expand_n: Union[int, z3.ExprRef]):
        """See https://pytorch.org/docs/stable/generated/torch.Tensor.expand.html
        """
        super().__init__()
        self.inp_dims = [-1]
        SanityCheck.ge(expand_last_dim, 1)
        self.expand_last_dim = expand_last_dim
        self.expand_n = expand_n

    def _shape_fn(self, input_shapes: List[ShapeVar]) -> List[ShapeVar]:
        if self.expand_last_dim <= len(input_shapes[0].shape):
            input_shapes[0].shape[-self.expand_last_dim] = self.expand_n
            return input_shapes
        else:  # expand it;
            # for example. we have:
            #       input shape [u, v]
            #       expand_last_dim <- 4
            #       return [expand_n, 1, u, v] where `1` is padded.
            dtype = input_shapes[0].dtype
            return [ShapeVar([self.expand_n, *([1] * (self.expand_last_dim - len(input_shapes[0].shape) - 1)), *input_shapes[0].shape], dtype)]

    def _requires(self, input_shapes):
        SanityCheck.ge(self.expand_last_dim, 1)

        input_shape = input_shapes[0].shape
        if isinstance(self.expand_n, z3.ExprRef):
            if self.expand_last_dim <= len(input_shape):  # index valid
                cons = [z3.Or(
                    z3.And(
                        nnsmith_eq(input_shape[-self.expand_last_dim], 1),
                        nnsmith_ge(self.expand_n, 1)),
                    z3.And(
                        nnsmith_eq(
                            input_shape[-self.expand_last_dim], self.expand_n),
                        nnsmith_ge(self.expand_n, 1)))]
                return cons
        else:
            # It is also valid to expand to 0. But just too tricky...
            ConstraintCheck.ge(self.expand_n, 1)
            if self.expand_last_dim <= len(input_shape):
                ConstraintCheck.true(input_shape[-self.expand_last_dim] ==
                                     1 or input_shape[-self.expand_last_dim] == self.expand_n)
        return []

    def torch(self):
        return lambda x: x.expand(*self.shape_fn([ShapeVar.from_torch(x)])[0].shape)


class ExpandLast1(Expand):
    def __init__(self, expand_n: Union[int, z3.ExprRef]):
        super().__init__(expand_last_dim=1, expand_n=expand_n)


class ExpandLast2(Expand):
    def __init__(self, expand_n: Union[int, z3.ExprRef]):
        super().__init__(expand_last_dim=2, expand_n=expand_n)


class ExpandLast3(Expand):
    def __init__(self, expand_n: Union[int, z3.ExprRef]):
        super().__init__(expand_last_dim=3, expand_n=expand_n)


class ExpandLast4(Expand):
    def __init__(self, expand_n: Union[int, z3.ExprRef]):
        super().__init__(expand_last_dim=4, expand_n=expand_n)


class NCHWConv2d(UnaryOpBase):
    # FIXME: torch exporter does not support float64, may miss bugs
    in_dtypes = [(DType.float32,)]

    def __init__(self,
                 in_channels: Union[int, z3.ExprRef],
                 out_channels: Union[int, z3.ExprRef],
                 kernel_h_size: Union[int, z3.ExprRef],
                 kernel_w_size: Union[int, z3.ExprRef],
                 stride: Union[int, z3.ExprRef],
                 padding: Union[int, z3.ExprRef]):
        """See https://pytorch.org/docs/stable/generated/torch.nn.Conv2d.html
        """
        super().__init__()
        self.in_channels = in_channels
        self.out_channels = out_channels
        self.kernel_h_size = kernel_h_size
        self.kernel_w_size = kernel_w_size
        self.stride = stride
        self.padding = padding

        self.inp_dims = [4]  # NCHW
        self.out_dims = [4]  # NCHW

    def _shape_fn(self, input_shapes: List[ShapeVar]) -> List[ShapeVar]:
        # not symbolic
        if not isinstance(self.in_channels, z3.ExprRef) and not isinstance(input_shapes[0].shape[1], z3.ExprRef):
            ConstraintCheck.eq(input_shapes[0].shape[1], self.in_channels)

        is_symbolic_inp = input_shapes[0].constains_symbol() or isinstance(self.kernel_w_size, z3.ExprRef) or isinstance(
            self.kernel_h_size, z3.ExprRef) or isinstance(self.stride, z3.ExprRef) or isinstance(self.padding, z3.ExprRef)

        shape_var = ShapeVar([], dtype=input_shapes[0].dtype)
        # Batch dim: just copy
        shape_var.shape.append(input_shapes[0].shape[0])
        shape_var.shape.append(self.out_channels)        # Output channels
        if not is_symbolic_inp:
            shape_var.shape.append(
                (input_shapes[0].shape[2] - self.kernel_h_size + 2 * self.padding) // self.stride + 1)
            shape_var.shape.append(
                (input_shapes[0].shape[3] - self.kernel_w_size + 2 * self.padding) // self.stride + 1)
        else:
            shape_var.shape.append(
                (nnsmith_div(nnsmith_add(nnsmith_sub(input_shapes[0].shape[2], self.kernel_h_size), 2 * self.padding), self.stride) + 1))
            shape_var.shape.append(
                (nnsmith_div(nnsmith_add(nnsmith_sub(input_shapes[0].shape[3], self.kernel_w_size), 2 * self.padding), self.stride) + 1))
        return [shape_var]

    def _requires(self, input_shapes):
        cons = []
        ret = []
        # TODO: Use eager mode for debugging.
        cons.append(nnsmith_eq(self.in_channels, input_shapes[0].shape[1]))
        cons.append(nnsmith_ge(self.out_channels, 1))
        cons.append(nnsmith_ge(self.kernel_h_size, 1))
        cons.append(nnsmith_ge(self.kernel_w_size, 1))
        # TODO(JK): fix the dialation case for the kernel size constraints.
        cons.append(nnsmith_le(self.kernel_h_size,
                    nnsmith_add(input_shapes[0].shape[2], 2 * self.padding)))
        cons.append(nnsmith_le(self.kernel_w_size,
                    nnsmith_add(input_shapes[0].shape[3], 2 * self.padding)))
        cons.append(nnsmith_ge(self.stride, 1))
        cons.append(nnsmith_ge(self.padding, 0))
        # not too extream to avoid torch exporter issue
        cons.append(nnsmith_le(self.padding, 255))
        for c in cons:
            if isinstance(c, z3.ExprRef):
                ret.append(c)
            else:
                ConstraintCheck.true(c)
        return ret

    def torch(self):
        return torch.nn.Conv2d(self.in_channels, self.out_channels, kernel_size=(self.kernel_h_size, self.kernel_w_size), stride=self.stride,
                               padding=self.padding)

    def param_shapes(self, input_shapes):
        return [ShapeVar([self.out_channels, self.in_channels, self.kernel_h_size, self.kernel_w_size], dtype=input_shapes[0].dtype)]


class Reshape(UnaryOpBase, ABC):
    in_dtypes = [(i,) for i in DTYPE_ALL]

    def __init__(self):
        super().__init__()
        self.inp_dims = [-1]
        self.target_shape: List[Union[int, z3.ExprRef]]

    def _shape_fn(self, input_shapes: List[ShapeVar]) -> List[ShapeVar]:
        if -1 not in self.target_shape:
            return [ShapeVar(self.target_shape, dtype=input_shapes[0].dtype)]
        # else
        shape_var = ShapeVar(self.target_shape, dtype=input_shapes[0].dtype)
        auto_dim = -1
        accum = 1
        for i, v in enumerate(self.target_shape):
            # TODO: What to do about bitvectors here?
            if v == -1:
                if auto_dim != -1:
                    raise ValueError(
                        "Only one auto-dim is allowed! "
                        "See https://pytorch.org/docs/stable/generated/torch.reshape.html")
                auto_dim = i
            else:
                accum = nnsmith_mul(accum, v)

        # First see if there's any symbols in the expression
        symbol_indices = []
        for v in input_shapes[0].shape:
            if isinstance(v, z3.ExprRef):
                symbol_indices.append(i)
        if len(symbol_indices) == 0:
            shape_var.shape[auto_dim] = reduce(
                lambda x, y: x * y, input_shapes[0].shape, 1) // accum
        else:
            shape_var.shape[auto_dim] = nnsmith_div(reduce(
                lambda x, y: nnsmith_mul(x, y), input_shapes[0].shape, 1), accum)

        return [shape_var]

    def _requires(self, input_shapes):
        # TODO: How to handle -1 with input shapes?
        # If your target shape is concrete, then your output shape's total pixels must be the same as the input shape's.
        if -1 not in self.target_shape:
            total_pixels = reduce(
                lambda x, y: nnsmith_mul(x, y), self.target_shape, 1)
            cons = [nnsmith_eq(total_pixels, reduce(
                lambda x, y: nnsmith_mul(x, y), input_shapes[0].shape, 1))]
            # should not be too extreme!
            __DIM_LIMIT__ = 4096
            lim = __DIM_LIMIT__
            for s in self.target_shape[::-1]:
                cons.append(nnsmith_le(s, lim))
                lim //= 2
                lim = max(lim, 1)
            return cons
        else:
            # If you use auto mode (specifying -1 for some dimensions), then the total number of input pixels must be exactly divisible by that of the output shape.
            minimul_pixels = reduce(
                lambda x, y: nnsmith_mul(x, y), [v for v in self.target_shape if v != -1], 1)
            return [nnsmith_eq(nnsmith_mod(reduce(lambda x, y: nnsmith_mul(x, y), input_shapes[0].shape, 1), minimul_pixels), 0)]

    def torch(self):
        return lambda x: x.reshape(*self.target_shape)


# Expand 6 times.
class Reshape1D(Reshape):
    # Inputs are target shape.
    def __init__(self, dim0: Union[int, z3.ExprRef]):
        super().__init__()
        self.dim0 = dim0
        self.target_shape = [dim0]
        self.out_dims = [1]


class Reshape2D(Reshape):
    def __init__(self, dim0: Union[int, z3.ExprRef], dim1: Union[int, z3.ExprRef]):
        super().__init__()
        self.dim0 = dim0
        self.dim1 = dim1
        self.target_shape = [dim0, dim1]
        self.out_dims = [2]


class Reshape3D(Reshape):
    def __init__(self, dim0: Union[int, z3.ExprRef], dim1: Union[int, z3.ExprRef], dim2: Union[int, z3.ExprRef]):
        super().__init__()
        self.dim0 = dim0
        self.dim1 = dim1
        self.dim2 = dim2
        self.target_shape = [dim0, dim1, dim2]
        self.out_dims = [3]


class Reshape4D(Reshape):
    def __init__(self, dim0: Union[int, z3.ExprRef], dim1: Union[int, z3.ExprRef], dim2: Union[int, z3.ExprRef],
                 dim3: Union[int, z3.ExprRef]):
        super().__init__()
        self.dim0 = dim0
        self.dim1 = dim1
        self.dim2 = dim2
        self.dim3 = dim3
        self.target_shape = [dim0, dim1, dim2, dim3]
        self.out_dims = [4]

# FIXME: Constraint too complex.


class Reshape5D(Reshape):
    def __init__(self, dim0: Union[int, z3.ExprRef], dim1: Union[int, z3.ExprRef], dim2: Union[int, z3.ExprRef],
                 dim3: Union[int, z3.ExprRef], dim4: Union[int, z3.ExprRef]):
        super().__init__()
        self.dim0 = dim0
        self.dim1 = dim1
        self.dim2 = dim2
        self.dim3 = dim3
        self.dim4 = dim4
        self.target_shape = [dim0, dim1, dim2, dim3, dim4]
        self.out_dims = [5]


class Transpose(UnaryOpBase, ABC):
    def __init__(self):
        """See https://pytorch.org/docs/stable/generated/torch.transpose.html
        """
        super().__init__()
        self.inp_dims = [-1]

    def _init_swap_dims(self, input_shape: List[Union[int, z3.ExprRef]]):
        ConstraintCheck.ge(len(input_shape), 2)
        if 'dim0' not in self.extra_attrs or 'dim1' not in self.extra_attrs:
            max_dim = len(input_shape) - 1
            self.extra_attrs['dim0'] = random.randint(0, max_dim)
            self.extra_attrs['dim1'] = (random.randint(
                1, max_dim) + self.extra_attrs['dim0']) % (1 + max_dim)
        return self.extra_attrs['dim0'], self.extra_attrs['dim1']

    def _shape_fn(self, input_shapes: List[ShapeVar]) -> List[ShapeVar]:
        dim0, dim1 = self._init_swap_dims(input_shapes[0].shape)
        shape_var = input_shapes[0]
        shape_var.shape[dim0], shape_var.shape[dim1] = shape_var.shape[dim1], shape_var.shape[dim0]
        return [shape_var]

    def _requires(self, input_shapes):
        dim0, dim1 = self._init_swap_dims(input_shapes[0].shape)
        SanityCheck.ge(len(input_shapes[0].shape), max(
            dim0, dim1) + 1, f'dim={len(input_shapes[0].shape)}.transpose({dim0},{dim1})')
        return []

    def torch(self):
        def f(x: torch.Tensor):
            dim0, dim1 = self._init_swap_dims(list(x.shape))
            return x.transpose(dim0, dim1)
        return f


# Sum, Min, Max, Mean, ArgMin, ArgMax, Squeeze, Size

class ReduceBase(UnaryOpBase, ABC):
    _reduce_out_dtype = None  # None means same as input dtype

    def __init__(self, num_dim: int):
        super().__init__()
        SanityCheck.ge(num_dim, 1)
        self.num_dim = num_dim
        self.extra_attrs['reduce_dim'] = random.randint(0, self.num_dim - 1)

    def _shape_fn(self, input_shapes: List[ShapeVar]) -> List[ShapeVar]:
        SanityCheck.eq(len(input_shapes[0].shape), self.num_dim)
        shape_var = input_shapes[0]
        svar_list = []
        for i, v in enumerate(shape_var.shape):
            if i != self.extra_attrs['reduce_dim']:
                svar_list.append(v)
        return [ShapeVar(svar_list,
                         input_shapes[0].dtype if self._reduce_out_dtype is None else self._reduce_out_dtype)]

    def _requires(self, input_shapes: List[ShapeVar]):
        SanityCheck.ge(len(input_shapes[0].shape), self.num_dim)
        return []


class SqueezeBase(ReduceBase, ABC):
    def _requires(self, input_shapes):
        SanityCheck.eq(len(input_shapes[0].shape), self.num_dim)
        if isinstance(input_shapes[0].shape[self.extra_attrs['reduce_dim']], z3.ExprRef):
            return [nnsmith_eq(input_shapes[0].shape[self.extra_attrs['reduce_dim']], 1)]
        else:
            ConstraintCheck.eq(
                input_shapes[0].shape[self.extra_attrs['reduce_dim']], 1)
        return []

    def torch(self):
        return lambda x: x.squeeze(self.extra_attrs['reduce_dim'])

# FIXME: Support 1D (vector -> scalar)


class Squeeze2D(SqueezeBase):
    def __init__(self):
        super().__init__(2)
        self.out_dims = [1]
        self.inp_dims = [2]


class Squeeze3D(SqueezeBase):
    def __init__(self):
        super().__init__(3)
        self.out_dims = [2]
        self.inp_dims = [3]


class Squeeze4D(SqueezeBase):
    def __init__(self):
        super().__init__(4)
        self.out_dims = [3]
        self.inp_dims = [4]


class Squeeze5D(SqueezeBase):
    def __init__(self):
        super().__init__(5)
        self.out_dims = [4]
        self.inp_dims = [5]


class ReduceSum(ReduceBase, ABC):
    # pytorch exporter doesn't support int32
    in_dtypes = [(i,) for i in DTYPE_NON_BOOLS if i != DType.int32]

    def torch(self):
        return lambda x: x.sum(self.extra_attrs['reduce_dim'])


class ReduceSum2D(ReduceSum):
    def __init__(self):
        super().__init__(2)
        self.out_dims = [1]
        self.inp_dims = [2]


class ReduceSum3D(ReduceSum):
    def __init__(self):
        super().__init__(3)
        self.out_dims = [2]
        self.inp_dims = [3]


class ReduceSum4D(ReduceSum):
    def __init__(self):
        super().__init__(4)
        self.out_dims = [3]
        self.inp_dims = [4]


class ReduceSum5D(ReduceSum):
    def __init__(self):
        super().__init__(5)
        self.out_dims = [4]
        self.inp_dims = [5]


class ReduceMin(ReduceBase, ABC):
    in_dtypes = [(i,) for i in DTYPE_NON_BOOLS]

    def torch(self):
        return lambda x: x.min(self.extra_attrs['reduce_dim']).values


class ReduceMin2D(ReduceMin):
    def __init__(self):
        super().__init__(2)
        self.out_dims = [1]
        self.inp_dims = [2]


class ReduceMin3D(ReduceMin):
    def __init__(self):
        super().__init__(3)
        self.out_dims = [2]
        self.inp_dims = [3]


class ReduceMin4D(ReduceMin):
    def __init__(self):
        super().__init__(4)
        self.out_dims = [3]
        self.inp_dims = [4]


class ReduceMin5D(ReduceMin):
    def __init__(self):
        super().__init__(5)
        self.out_dims = [4]
        self.inp_dims = [5]


class ReduceMax(ReduceBase, ABC):
    in_dtypes = [(i,) for i in DTYPE_NON_BOOLS]

    def torch(self):
        return lambda x: x.max(self.extra_attrs['reduce_dim']).values


class ReduceMax2D(ReduceMax):
    def __init__(self):
        super().__init__(2)
        self.out_dims = [1]
        self.inp_dims = [2]


class ReduceMax3D(ReduceMax):
    def __init__(self):
        super().__init__(3)
        self.out_dims = [2]
        self.inp_dims = [3]


class ReduceMax4D(ReduceMax):
    def __init__(self):
        super().__init__(4)
        self.out_dims = [3]
        self.inp_dims = [4]


class ReduceMax5D(ReduceMax):
    def __init__(self):
        super().__init__(5)
        self.out_dims = [4]
        self.inp_dims = [5]


class ReduceMean(ReduceBase, ABC):
    in_dtypes = [(i,) for i in DTYPE_FLOATS]

    def torch(self):
        return lambda x: x.mean(self.extra_attrs['reduce_dim'])


class ReduceMean1D(ReduceMean):
    def __init__(self):
        super().__init__(1)
        self.out_dims = [0]
        self.inp_dims = [1]


class ReduceMean2D(ReduceMean):
    def __init__(self):
        super().__init__(2)
        self.out_dims = [1]
        self.inp_dims = [2]


class ReduceMean3D(ReduceMean):
    def __init__(self):
        super().__init__(3)
        self.out_dims = [2]
        self.inp_dims = [3]


class ReduceMean4D(ReduceMean):
    def __init__(self):
        super().__init__(4)
        self.out_dims = [3]
        self.inp_dims = [4]


class ReduceMean5D(ReduceMean):
    def __init__(self):
        super().__init__(5)
        self.out_dims = [4]
        self.inp_dims = [5]


class ArgMin(ReduceBase, ABC):
    # FIXME(JK): ints are somehow not supported in onnxruntime, which we use to gen inputs.
    # Make it include ints once we use other backends other than onnxruntime.
    in_dtypes = [(i,) for i in DTYPE_FLOATS]
    _reduce_out_dtype = DType.int64

    def torch(self):
        return lambda x: x.argmin(self.extra_attrs['reduce_dim'])


class ArgMin2D(ArgMin):
    def __init__(self):
        super().__init__(2)
        self.out_dims = [1]
        self.inp_dims = [2]


class ArgMin3D(ArgMin):
    def __init__(self):
        super().__init__(3)
        self.out_dims = [2]
        self.inp_dims = [3]


class ArgMin4D(ArgMin):
    def __init__(self):
        super().__init__(4)
        self.out_dims = [3]
        self.inp_dims = [4]


class ArgMin5D(ArgMin):
    def __init__(self):
        super().__init__(5)
        self.out_dims = [4]
        self.inp_dims = [5]


class ArgMax(ReduceBase, ABC):
    # FIXME(JK): ints are somehow not supported in onnxruntime, which we use to gen inputs.
    # Make it include ints once we use other backends other than onnxruntime.
    in_dtypes = [(i,) for i in DTYPE_FLOATS]
    _reduce_out_dtype = DType.int64

    def torch(self):
        return lambda x: x.argmax(self.extra_attrs['reduce_dim'])


class ArgMax2D(ArgMax):
    def __init__(self):
        super().__init__(2)
        self.out_dims = [1]
        self.inp_dims = [2]


class ArgMax3D(ArgMax):
    def __init__(self):
        super().__init__(3)
        self.out_dims = [2]
        self.inp_dims = [3]


class ArgMax4D(ArgMax):
    def __init__(self):
        super().__init__(4)
        self.out_dims = [3]
        self.inp_dims = [4]


class ArgMax5D(ArgMax):
    def __init__(self):
        super().__init__(5)
        self.out_dims = [4]
        self.inp_dims = [5]


def partialclass(cls, *args, **kwds) -> Type[AbsOpBase]:

    class NewCls(cls):
        __init__ = functools.partialmethod(cls.__init__, *args, **kwds)

    return NewCls


class Concat(AbsOpBase):
    MAX_ARITY = 5
    in_dtypes = [tuple(i for _ in range(5))
                 for i in DTYPE_ALL]  # suport max concat 5 tensors

    def __str__(self) -> str:
        return 'Concat ' + str(self.extra_attrs)

    def __init__(self, arity):
        super().__init__()
        assert arity <= self.MAX_ARITY
        self.arity = arity
        self.inp_dims = [-1] * arity
        self.out_dims = [-1]
        self.same_inp_dims = True

    def _get_axis(self, ndim):
        if 'axis' not in self.extra_attrs:
            self.extra_attrs['axis'] = random.randint(0, ndim - 1)
        return self.extra_attrs['axis']

    def _requires(self, input_shapes: List[ShapeVar]) -> List[z3.ExprRef]:
        ndims = input_shapes[0].ndims
        ConstraintCheck.true(ndims > 0)
        axis = self._get_axis(ndims)
        assert ndims > axis

        assert all(s.ndims == ndims for s in input_shapes)
        assert len(input_shapes) == self.arity
        cons = []
        for d in range(ndims):
            if d != axis:
                cons.extend(nnsmith_eq(s.shape[d], input_shapes[0].shape[d])
                            for s in input_shapes)
        return cons

    def _shape_fn(self, input_shapes: List[ShapeVar]) -> List[ShapeVar]:
        ndims = input_shapes[0].ndims
        ConstraintCheck.true(ndims > 0)
        axis = self._get_axis(ndims)
        os = ShapeVar(input_shapes[0].shape, input_shapes[0].dtype)
        os.shape[axis] = reduce(
            nnsmith_add, [s.shape[axis] for s in input_shapes])
        return [os]

    def torch(self):
        axis = self.extra_attrs['axis']
        return lambda *args: torch.cat(args, axis)


# NOTE(JK) This is ugly. I think the root cause is we are using a class to represent a node type that we want to insert.
# A more flexible approach is to use an instance. For example, to represent Expand node types, instead of classes [ExpandLast1, ExpandLast2, ...],
# use instances [Expand(expand_last_dim=1, expand_n=Placeholder), Expand(2, Placeholder), ...], where the Placeholder represents the params needing z3 to model.

Concat1 = partialclass(Concat, 1)
Concat2 = partialclass(Concat, 2)
Concat3 = partialclass(Concat, 3)
Concat4 = partialclass(Concat, 4)
Concat5 = partialclass(Concat, 5)


class Cast(UnaryOpBase):
    in_dtypes = [(i,) for i in DTYPE_ALL]

    def __init__(self):
        super().__init__()
        self.inp_dims = [-1]
        self.out_dims = [-1]
        self.extra_attrs = {'to': random.choice(DTYPE_ALL)}

    def __str__(self) -> str:
        return 'Cast ' + str(self.extra_attrs)

    def _requires(self, input_shapes: List[ShapeVar]) -> List[z3.ExprRef]:
        return []

    def _shape_fn(self, input_shapes: List[ShapeVar]) -> List[ShapeVar]:
        assert len(input_shapes) == 1
        return [ShapeVar(input_shapes[0].shape, self.extra_attrs['to'])]

    def torch(self):
        return lambda x: x.to(dtype=self.extra_attrs['to'].value)


class Gemm(TernaryOpBase):
    # https://pytorch.org/docs/stable/generated/torch.addmm.html?highlight=addmm#torch.addmm
    in_dtypes = [(i, i, i) for i in DTYPE_NON_BOOLS]

    def __init__(self):
        super().__init__()
        self.inp_dims = [-1, 2, 2]
        self.out_dims = [2]

    def _set_or_get_extra_attrs(self, dtype=None):
        if 'alpha' not in self.extra_attrs:
            assert dtype is not None, 'dtype must be specified at the first time of this call'
            alpha = random.uniform(-2, 2)
            beta = random.uniform(-2, 2)
            if dtype in DTYPE_INTS:
                beta, alpha = int(beta), int(alpha)
            self.extra_attrs['alpha'] = alpha
            self.extra_attrs['beta'] = beta
        return self.extra_attrs

    def _requires(self, input_shapes: List[ShapeVar]):
        ConstraintCheck.true(input_shapes[0].ndims <= 2)
        out_shape = self.shape_fn(input_shapes)[0]
        cons = broadcast_to_cons(input_shapes[0].shape, out_shape.shape)

        # matmul constraint
        mat1, mat2 = input_shapes[1], input_shapes[2]
        cons.append(mat1.shape[1] == mat2.shape[0])
        self._set_or_get_extra_attrs(input_shapes[0].dtype.value)
        return cons

    def _shape_fn(self, input_shapes: List[ShapeVar]) -> List[ShapeVar]:
        mat1, mat2 = input_shapes[1], input_shapes[2]
        return [ShapeVar([mat1.shape[0], mat2.shape[1]], input_shapes[0].dtype)]

    def torch(self):
        extra_attrs = self._set_or_get_extra_attrs()
        return lambda *args: torch.addmm(*args, beta=extra_attrs['beta'], alpha=extra_attrs['alpha'])


def _glob_leaf_op_classes() -> List[Type[AbsOpBase]]:
    ret = []

    def _glob_leaf_op_classes_rec(cls):
        nonlocal ret
        for c in cls.__subclasses__():
            if c.__subclasses__():
                _glob_leaf_op_classes_rec(c)
            # elif c is not Input:
            else:
                ret.append(c)
    _glob_leaf_op_classes_rec(AbsOpBase)
    return ret


ALL_OP_TYPES = _glob_leaf_op_classes()
ALL_OP_STR2TYPE = {c.__name__: c for c in ALL_OP_TYPES}


def config_skip_op(skip_config):
    SKIP_FOR_BKEND = {
        'trt': [
            # unsupported
            'Xor',
            # 'Acos:float64', 'Asin:float64', 'Atan:float64', 'Ceil:float64',
            # 'Cos:float64', 'Sin:float64', 'Tan:float64', 'GELU:float64', 'LeakyReLU:float64',
            # 'Abs:int64', 'Abs:int32',
            # # buggy, see https://github.com/NVIDIA/TensorRT/issues/1781
            # 'Less', 'Greater', 'Equal',
        ],
        'tvm': [],
        'ort': [],
        'xla': [],
    }
    print('skip config:', skip_config)
    skip_config = skip_config.split(',')
    skip = []
    for op in skip_config:
        if op.startswith('backend:'):
            skip.extend(SKIP_FOR_BKEND[op[len('backend:'):]])
        else:
            skip.append(op)
    for op_name in skip:
        skip_comb = None
        if op_name.find(':') != -1:
            op_name, skip_comb = op_name.split(':')
            skip_comb = skip_comb.split(',')
        op = globals()[op_name]  # type: Type[AbsOpBase]
        msg = ['skip op:', op_name]
        if skip_comb is not None:  # only skip some dtype combinations
            skip_comb = tuple(map(DType.from_str, skip_comb))
            msg += ['skip dtype combination:', skip_comb]
            assert skip_comb in op.in_dtypes, 'combination {} not found in op({}).in_dtypes: {}'.format(
                skip_comb, op_name, op.in_dtypes)
            op.in_dtypes.remove(skip_comb)
        else:  # skip entire op
            msg += ['skip entire']
            op._skip = True
        print(*msg)


def _check_comb(comb: DTypeComb, op: AbsOpBase):
    inps = []
    for dtype, ndims in zip(comb, op.inp_dims):
        if ndims == -1:
            ndims = 2
        # TODO use symbolic solver
        inps.append(torch.empty([2] * ndims, dtype=dtype.value))
    try:
        _ = op.torch()(*inps)
    except Exception as e:
        return False
    return True


def auto_infer_in_dtypes(verbose=False):
    global _INFERRED
    _INFERRED = True
    _WHITE_LIST = (Input, Expand, NCHWConv2d, Reshape)

    def create_op(op_t: Type[AbsOpBase]):
        construct_param_dict = signature(op_t.__init__).parameters
        values = []
        for key, val in construct_param_dict.items():
            if key == 'self':
                continue
            values.append((key, 1))  # TODO consider type hints?
        return op_t(**dict(values))

    for op_t in ALL_OP_TYPES:
        if issubclass(op_t, _WHITE_LIST):
            continue
        if op_t.in_dtypes is not None:
            continue
        if verbose:
            print(f'Try auto inferring input dtype spec for `{op_t.__name__}`')
        valid_combs = None
        op = create_op(op_t)
        in_dtype_combs: List[DTypeComb] = \
            itertools.product(DTYPE_ALL, repeat=len(op.inp_dims))
        valid_combs = [
            comb for comb in in_dtype_combs if _check_comb(comb, op)]
        if len(valid_combs) == 0:
            raise RuntimeError(
                f'No valid input dtype combination found for `{op_t.__name__}`')

        if verbose:
            print('infered result:', valid_combs)
        if op_t.in_dtypes is not None:
            # we disable type promotion for bcast binary ops so the difference is fine
            if verbose and valid_combs != op_t.in_dtypes and not issubclass(op_t, (BcastBinaryOp1, BcastBinaryOp2, BcastBinaryOp3)):
                warnings.warn('Inferred result for `{}` different from given one.\nInferred={}\n, given={}'.format(
                    op_t.__name__, valid_combs, op_t.in_dtypes))
        else:
            op_t.in_dtypes = valid_combs


if __name__ == '__main__':
    # Test shape functions
    print(len(ALL_OP_TYPES), 'operators supported:')
    print(ALL_OP_TYPES)

    # ReLU
    lhs = torch.relu(torch.randn(1, 1, 1, 1)).shape
    rhs = torch.Size(ReLU().shape_fn(
        [ShapeVar([1, 1, 1, 1], DType.float32)])[0].shape)
    assert lhs == rhs, f"{lhs} != {rhs}"

    # Add
    a = torch.randn(2, 3, 4, 5)
    b = torch.randn(2, 3, 4, 5)
    c = a + b
    assert c.shape == torch.Size(Add().shape_fn(
        [ShapeVar([2, 3, 4, 5], DType.float32), ShapeVar([2, 3, 4, 5], DType.float32)])[0].shape)

    # Expand
    source_shape = (4, 1)
    a = torch.randn(source_shape)
    abs_op = ExpandLast4(expand_n=2)
    assert a.expand(2, 1, *source_shape).shape == torch.Size(
        abs_op.shape_fn([ShapeVar(source_shape, DType.float32)])[0].shape)

    abs_op = ExpandLast1(expand_n=2)
    rhs = torch.Size(abs_op.shape_fn(
        [ShapeVar(list(source_shape), DType.float32)])[0].shape)
    lhs = a.expand(4, 2).shape
    assert lhs == rhs, f"{lhs} != {rhs}"

    # NCHWConv2d
    source_shape = (2, 3, 24, 24)
    a = torch.randn(*source_shape)
    out = torch.conv2d(a, torch.randn(3, 3, 3, 4), stride=1, padding=1)
    assert out.shape == NCHWConv2d(
        3, 3, 3, 4, 1, 1).shape_fn([ShapeVar(source_shape, DType.float32)])[0].torch()
    print(NCHWConv2d(
        3, 3, 3, 4, 1, 1).shape_fn([ShapeVar([2, *z3.Ints('c h w')], DType.float32)])[0])

    # Reshape
    source_shape = (2, 3, 4)
    target_shape = (1, 2, 3, 2, 2)
    a = torch.randn(*source_shape)
    assert a.reshape(*target_shape).shape == Reshape5D(*target_shape).shape_fn(
        [ShapeVar(source_shape, DType.float32)])[0].torch()

    # Dirty fix for z3 bug by wrapping the context using seprated functions.
    def test_reshape_symbol():  # See https://github.com/Z3Prover/z3/issues/989
        s = z3.Solver()
        v = z3.Ints('a b c d e')
        abs_op = Reshape5D(*v)
        cons = abs_op.requires([ShapeVar(source_shape, DType.float32)])
        for c in cons:
            s.add(c)
        for c in abs_op.shape_fn([ShapeVar(source_shape, DType.float32)])[0].gt_zero():
            s.add(c)
        assert s.check() == z3.sat
        print(s.model())
    test_reshape_symbol()

    # Test `concrete` function.
    p0, p1, p2, p3, p4, p5 = z3.Ints('p0 p1 p2 p3 p4 p5')
    op = NCHWConv2d(p0, p1, p2, p3, p4, p5)
    s = z3.Solver()
    shape = ShapeVar([1, 3, 224, 224], DType.float32)
    for c in op.requires([shape]):
        s.add(c)
    for c in op.shape_fn([shape])[0].gt_zero():
        s.add(c)
    assert s.check() == z3.sat
    model = s.model()
    concrete_op = concretize(op, model)
    assert concrete_op.in_channels == model[p0].as_long()
    assert concrete_op.out_channels == model[p1].as_long()
    assert concrete_op.kernel_h_size == model[p2].as_long()
    assert concrete_op.kernel_w_size == model[p3].as_long()
    assert concrete_op.stride == model[p4].as_long()
    assert concrete_op.padding == model[p5].as_long()<|MERGE_RESOLUTION|>--- conflicted
+++ resolved
@@ -163,14 +163,11 @@
     def __repr__(self) -> str:
         return self.name
 
-<<<<<<< HEAD
     def __str__(self) -> str:
         s = super().__str__()
         assert s.startswith('DType.'), s
         return s[len('DType.'):]
 
-=======
->>>>>>> ef7fd32d
     @staticmethod
     def from_str(s):
         return {
